--- conflicted
+++ resolved
@@ -1,91 +1,18 @@
-<<<<<<< HEAD
-"""Merchant agent definitions that integrate with a remote MCP service."""
-
-from __future__ import annotations
-
-import inspect
-import os
-from typing import TYPE_CHECKING, Any, Callable
-from urllib.parse import urlparse, urlunparse
-
-from config import MODEL_NAME, OPENAI_API_BASE, OPENAI_API_KEY
-=======
 from google.adk.tools import MCPToolset
 from google.adk.agents import Agent, LlmAgent
 from google.adk.models.lite_llm import LiteLlm
 from google.adk.tools.mcp_tool import StreamableHTTPConnectionParams
 
 from config import *
->>>>>>> 001fa194
 
-try:  
-    from google.adk.tools import MCPToolset as _GoogleMCPToolset
-except ImportError:  
-    _GoogleMCPToolset = None
-
-try:  
-    from google.adk.tools.mcp_tool import StreamableHTTPConnectionParams as _StreamableHTTPConnectionParams
-except ImportError:  
-    _StreamableHTTPConnectionParams = None
-
-try:  
-    from google.adk.tools.mcp_tool import HttpConnectionParams as _HttpConnectionParams
-except ImportError:  
-    _HttpConnectionParams = None
-
-try:  
-    from google.adk.agents import Agent as _GoogleAgent, LlmAgent as _GoogleLlmAgent
-except ImportError:  
-    _GoogleAgent = None
-    _GoogleLlmAgent = None
-
-try:  
-    from google.adk.models.lite_llm import LiteLlm as _GoogleLiteLlm
-except ImportError:  
-    _GoogleLiteLlm = None
-
-if TYPE_CHECKING:
-    from google.adk.agents import Agent, LlmAgent
-    from google.adk.models.lite_llm import LiteLlm
-    from google.adk.tools import MCPToolset
-
-_MCP_SERVICE_URL_ENV = "MCP_SERVICE_URL"
-_DEFAULT_MCP_SERVICE_URL = "http://localhost:8000"
-
-with open("src/merchant_agent/instruction.txt", "r", encoding="utf-8") as f:
+with open("src/merchant_agent/instruction.txt", "r") as f:
     _INSTRUCTION = f.read().strip()
-
 _DESCRIPTION = "Salesperson who helps Customers to find products, calculate shipping costs and reserve stock."
 
 mcp_sse_url = f"http://{MCP_SERVER_HOST}:{MCP_SERVER_PORT}/sse"
 mcp_streamable_http_url = f"http://{MCP_SERVER_HOST}:{MCP_SERVER_PORT}/mcp"
 
 
-<<<<<<< HEAD
-def _require(name: str, value: Any) -> Any:
-    """Ensure optional Google ADK components are available before use."""
-
-    if value is None:
-        raise RuntimeError(
-            "google-adk is required to instantiate merchant agents with MCP tooling; "
-            f"missing component: {name}."
-        )
-    return value
-
-
-def _resolve_http_connection_class() -> Callable[..., Any]:
-    """Return the first available HTTP connection parameter class."""
-
-    for candidate, name in (
-        (_StreamableHTTPConnectionParams, "StreamableHTTPConnectionParams"),
-        (_HttpConnectionParams, "HttpConnectionParams"),
-    ):
-        if candidate is not None:
-            return candidate
-    raise RuntimeError(
-        "google-adk does not provide HTTP MCP connection parameters. "
-        "Install a version that supports StreamableHTTP transports."
-=======
 def get_mcp_toolset() -> MCPToolset:
     """Get MCP Toolset"""
     headers = {}
@@ -110,74 +37,11 @@
             headers=headers,
             timeout=30,
         )
->>>>>>> 001fa194
     )
 
 
-def _normalise_service_url(raw_url: str | None) -> str:
-    """Normalise the MCP service URL and validate its scheme."""
-
-    candidate = (raw_url or _DEFAULT_MCP_SERVICE_URL).strip()
-    parsed = urlparse(candidate)
-    if parsed.scheme not in {"http", "https"}:
-        raise ValueError(
-            "MCP service URL must use http or https scheme: "
-            f"{candidate!r}"
-        )
-    if not parsed.netloc:
-        raise ValueError(f"MCP service URL is missing host information: {candidate!r}")
-
-    path = parsed.path.rstrip("/")
-    normalised = urlunparse((parsed.scheme, parsed.netloc, path, "", "", ""))
-    return normalised
-
-
-def _build_websocket_url(http_url: str) -> str:
-    """Derive a WebSocket URL from the HTTP endpoint if required."""
-
-    parsed = urlparse(http_url)
-    ws_scheme = "wss" if parsed.scheme == "https" else "ws"
-    return urlunparse((ws_scheme, parsed.netloc, parsed.path, "", "", ""))
-
-
-def _create_http_connection_params(service_url: str) -> Any:
-    """Instantiate the ADK connection parameter object for HTTP transport."""
-
-    connection_cls = _resolve_http_connection_class()
-    signature = inspect.signature(connection_cls)
-    kwargs: dict[str, Any] = {}
-
-    for option in ("url", "endpoint", "base_url", "uri"):
-        if option in signature.parameters:
-            kwargs[option] = service_url
-            break
-    else:
-        raise RuntimeError(
-            "Unsupported google-adk HTTP connection parameter signature; cannot determine URL argument."
-        )
-
-    for ws_option in ("websocket_url", "ws_url"):
-        parameter = signature.parameters.get(ws_option)
-        if parameter is not None and parameter.default is inspect._empty:
-            kwargs[ws_option] = _build_websocket_url(service_url)
-
-    return connection_cls(**kwargs)
-
-
-def get_mcp_toolset() -> "MCPToolset":
-    """Create an MCP toolset that connects to a remote HTTP MCP server."""
-
-    toolset_cls = _require("MCPToolset", _GoogleMCPToolset)
-    service_url = _normalise_service_url(os.environ.get(_MCP_SERVICE_URL_ENV))
-    connection_params = _create_http_connection_params(service_url)
-    return toolset_cls(connection_params=connection_params)
-
-
-def gemini_merchant_agent() -> "Agent":
-    """Instantiate the Gemini-based merchant agent configured for remote MCP."""
-
-    agent_cls = _require("Agent", _GoogleAgent)
-    return agent_cls(
+def gemini_merchant_agent() -> Agent:
+    return Agent(
         name="merchant_agent",
         model="gemini-2.0-flash",
         description=_DESCRIPTION,
@@ -186,14 +50,10 @@
     )
 
 
-def llm_merchant_agent() -> "LlmAgent":
-    """Instantiate the OpenAI-compatible merchant agent configured for remote MCP."""
-
-    agent_cls = _require("LlmAgent", _GoogleLlmAgent)
-    lite_llm_cls = _require("LiteLlm", _GoogleLiteLlm)
-    return agent_cls(
+def llm_merchant_agent() -> LlmAgent:
+    return LlmAgent(
         name="merchant_agent",
-        model=lite_llm_cls(
+        model=LiteLlm(
             model=MODEL_NAME,
             api_base=OPENAI_API_KEY,
             api_key=OPENAI_API_BASE,
@@ -204,7 +64,4 @@
     )
 
 
-try:
-    root_agent = gemini_merchant_agent()
-except RuntimeError:  
-    root_agent = None+root_agent = gemini_merchant_agent()