--- conflicted
+++ resolved
@@ -9,11 +9,7 @@
 async def test_find_product_by_sku() -> None:
     from my_mcp.salesperson.tools_for_salesperson_agent import find_product
 
-<<<<<<< HEAD
-    r1, r2, r3 = await asyncio.gather(
-=======
     results = await asyncio.gather(
->>>>>>> 76908de9
         find_product("SKU001"),
         find_product("INVALID_SKU"),
         find_product(""),
@@ -28,11 +24,7 @@
 async def test_calc_shipping() -> None:
     from my_mcp.salesperson.tools_for_salesperson_agent import calc_shipping
 
-<<<<<<< HEAD
-    r1, r2, r3, r4 = await asyncio.gather(
-=======
     results = await asyncio.gather(
->>>>>>> 76908de9
         calc_shipping(10, 100),
         calc_shipping(0, 100),
         calc_shipping(10, 0),
@@ -49,25 +41,14 @@
 async def test_reserve_stock() -> None:
     from my_mcp.salesperson.tools_for_salesperson_agent import reserve_stock
 
-<<<<<<< HEAD
-    r1, r2, r3, r4 = await asyncio.gather(
-=======
     results = await asyncio.gather(
->>>>>>> 76908de9
         reserve_stock("SKU001", 5),
         reserve_stock("SKU001", 90),
         reserve_stock("INVALID_SKU", 1),
         reserve_stock("SKU002", 100),
     )
 
-<<<<<<< HEAD
-    print(r1)
-    print(r2)
-    print(r3)
-    print(r4)
-=======
     print(results[0])
     print(results[1])
     print(results[2])
-    print(results[3])
->>>>>>> 76908de9
+    print(results[3])